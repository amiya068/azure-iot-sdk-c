--- conflicted
+++ resolved
@@ -110,11 +110,8 @@
 <a name="installiot"/>
 ## Install Azure IoT device SDK for Java
 
-<<<<<<< HEAD
-- Get a copy of the **Azure IoT Device SDK** from GitHub. You should fetch a copy of the source from the **master** branch of the GitHub repository: <https://github.com/Azure/azure-iot-sdks>
-=======
-- Get a copy of the **Azure IoT device SDK** from GitHub. You should fetch a copy of the source from the **master** branch of the GitHub repository: <https://github.com/Azure/azure-iot-suite-sdks>
->>>>>>> 5ab123a0
+- Get a copy of the **Azure IoT device SDK** from GitHub. You should fetch a copy of the source from the **master** branch of the GitHub repository: <https://github.com/Azure/azure-iot-sdks>
+
 - When you have obtained a copy of the source, you can build the SDK for Java.
 
 Open a command prompt and use the following commands for the steps above:
@@ -150,7 +147,7 @@
 
 This repository contains various .Net sample applications that illustrate how to use the Microsoft Azure IoT device SDK for Java. For more information, see the [readme][readme].
 
-To learn how to run a simple *Getting started* Java application that sends messages to an IoT hub, see [Getting started - running a Java sample][lnk-getstarted]. 
+To learn how to run a simple *Getting started* Java application that sends messages to an IoT hub, see [Getting started - running a Java sample][lnk-getstarted].
 
 [readme]: ../readme.md
 [lnk-getstarted]: run_sample_on_java.md